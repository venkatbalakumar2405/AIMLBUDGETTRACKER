
from flask import Blueprint, request, jsonify, current_app
from models.user import User
from models.expense import Expense
from utils.extensions import db
from werkzeug.security import generate_password_hash, check_password_hash
import jwt
import datetime
import os
from functools import wraps
<<<<<<< HEAD
from routes.budget_routes import build_summary  # ✅ import works with only user arg
=======
from routes.budget_routes import build_summary  # ✅ absolute import
>>>>>>> e2f17318

# 🔹 CORS for this blueprint only
from flask_cors import CORS

auth_bp = Blueprint("auth", __name__)
CORS(
    auth_bp,
    resources={r"/*": {"origins": ["http://localhost:5173", "http://127.0.0.1:5173"]}},
    supports_credentials=True,
)

# ================== HELPER FUNCTIONS ==================

def generate_token(user_id: int, expires_in_hours: int = None) -> str:
    """Generate a JWT token for a user with expiration."""
    exp_hours = expires_in_hours or int(os.getenv("JWT_EXP_HOURS", 12))
    secret_key = current_app.config.get("SECRET_KEY")

    if not secret_key:
        raise RuntimeError("SECRET_KEY is missing in app config")

    payload = {
        "user_id": user_id,
        "iat": datetime.datetime.utcnow(),
        "exp": datetime.datetime.utcnow() + datetime.timedelta(hours=exp_hours),
    }

    token = jwt.encode(payload, secret_key, algorithm="HS256")
    return token if isinstance(token, str) else token.decode("utf-8")


def token_required(f):
    """Decorator: protect routes with JWT authentication."""
    @wraps(f)
    def decorated(*args, **kwargs):
        token = None
        if "Authorization" in request.headers:
            token = request.headers["Authorization"].split(" ")[-1]  # Bearer <token>

        if not token:
            return jsonify({"error": "Token is missing"}), 401

        try:
            decoded = jwt.decode(
                token,
                current_app.config["SECRET_KEY"],
                algorithms=["HS256"]
            )
            user = User.query.get(decoded.get("user_id"))
            if not user:
                return jsonify({"error": "Invalid token user"}), 401

        except jwt.ExpiredSignatureError:
            return jsonify({"error": "Token has expired"}), 401
        except jwt.InvalidTokenError:
            return jsonify({"error": "Invalid token"}), 401
        except Exception as e:
            current_app.logger.exception("❌ Token validation failed: %s", e)
            return jsonify({"error": "Authentication failed"}), 401

        return f(user, *args, **kwargs)
    return decorated


def get_request_data(required_fields):
    """Helper: safely extract and validate request JSON data."""
    data = request.get_json(silent=True) or {}
    missing = [field for field in required_fields if not data.get(field)]
    if missing:
        return None, jsonify({"error": f"Missing fields: {', '.join(missing)}"}), 400
    return data, None, None


# ================== AUTH ROUTES ==================

@auth_bp.route("/register", methods=["POST"])
def register():
    """Register a new user with email, password, salary, and budget limit."""
    data, error_response, status = get_request_data(["email", "password"])
    if error_response:
        return error_response, status

    try:
        email, password = data["email"].lower().strip(), data["password"]

        if User.query.filter_by(email=email).first():
            return jsonify({"error": "User already exists"}), 400

        hashed_password = generate_password_hash(password)
        new_user = User(
            email=email,
            password=hashed_password,
            salary=float(data.get("salary", 0.0)),
            budget_limit=float(data.get("budget_limit", 0.0)),
        )

        db.session.add(new_user)
        db.session.commit()

        current_app.logger.info("✅ User registered: %s", email)
        return jsonify({
            "message": "User registered successfully",
            "user_id": new_user.id,
            "email": new_user.email
        }), 201

    except Exception as e:
        db.session.rollback()
        current_app.logger.exception("❌ Error in /auth/register: %s", e)
<<<<<<< HEAD
        return jsonify({"error": str(e)}), 500
=======
        return jsonify({"error": "Server error while registering user"}), 500
>>>>>>> e2f17318


@auth_bp.route("/login", methods=["POST"])
def login():
    """Login with email and password to receive JWT access & refresh tokens."""
    data, error_response, status = get_request_data(["email", "password"])
    if error_response:
        return error_response, status

    try:
        email, password = data["email"].lower().strip(), data["password"]

        user = User.query.filter_by(email=email).first()
        if not user:
            return jsonify({"error": "User not found"}), 404

        if not check_password_hash(user.password, password):
            current_app.logger.warning("❌ Invalid password attempt for %s", email)
            return jsonify({"error": "Invalid email or password"}), 401

        access_token = generate_token(user.id, expires_in_hours=1)    # short-lived
        refresh_token = generate_token(user.id, expires_in_hours=24) # long-lived

<<<<<<< HEAD
        summary = build_summary(user)  # ✅ FIXED
=======
        expenses = Expense.query.filter_by(user_id=user.id).all()
        summary = build_summary(user, expenses)
>>>>>>> e2f17318

        return jsonify({
            "access_token": access_token,
            "refresh_token": refresh_token,
            "profile": {
                "email": user.email,
                "salary": float(user.salary or 0),
                "budget_limit": float(user.budget_limit or 0),
            },
            "summary": summary
        }), 200

    except Exception as e:
        current_app.logger.exception("❌ Error in /auth/login: %s", e)
<<<<<<< HEAD
        return jsonify({"error": str(e)}), 500
=======
        return jsonify({"error": "Server error while logging in"}), 500
>>>>>>> e2f17318


@auth_bp.route("/refresh", methods=["POST"])
def refresh_token():
    """Refresh access token using a valid refresh token."""
    data, error_response, status = get_request_data(["refresh_token"])
    if error_response:
        return error_response, status

    try:
        decoded = jwt.decode(
            data["refresh_token"],
            current_app.config["SECRET_KEY"],
            algorithms=["HS256"]
        )
        user = User.query.get(decoded.get("user_id"))
        if not user:
            return jsonify({"error": "Invalid refresh token"}), 401

        new_access_token = generate_token(user.id, expires_in_hours=1)
        return jsonify({"access_token": new_access_token}), 200

    except jwt.ExpiredSignatureError:
        return jsonify({"error": "Refresh token expired, please login again"}), 401
    except jwt.InvalidTokenError:
        return jsonify({"error": "Invalid refresh token"}), 401
    except Exception as e:
        current_app.logger.exception("❌ Error in /auth/refresh: %s", e)
<<<<<<< HEAD
        return jsonify({"error": str(e)}), 500
=======
        return jsonify({"error": "Server error while refreshing token"}), 500
>>>>>>> e2f17318


# ================== USER PROFILE ==================

@auth_bp.route("/user/<email>", methods=["GET"])
@token_required
def get_user_profile(current_user, email):
    """Fetch user profile, salary, budget, and expenses (authorized only)."""
    try:
        if current_user.email != email.lower().strip():
            return jsonify({"error": "Unauthorized access"}), 403

        expenses = Expense.query.filter_by(user_id=current_user.id).all()
<<<<<<< HEAD
        summary = build_summary(current_user)  # ✅ FIXED
=======
        summary = build_summary(current_user, expenses)
>>>>>>> e2f17318

        return jsonify({
            "email": current_user.email,
            "salary": float(current_user.salary or 0),
            "budget_limit": float(current_user.budget_limit or 0),
            "summary": summary,
            "expenses": [
                {
                    "id": exp.id,
                    "description": exp.description,
                    "amount": float(exp.amount),
                    "date": exp.date.strftime("%Y-%m-%d %H:%M:%S") if exp.date else None,
                    "category": exp.category or "Miscellaneous",
                }
                for exp in expenses
            ],
        }), 200

    except Exception as e:
        current_app.logger.exception("❌ Error in /auth/user/<email>: %s", e)
<<<<<<< HEAD
        return jsonify({"error": str(e)}), 500
=======
        return jsonify({"error": "Server error while fetching user"}), 500
>>>>>>> e2f17318
<|MERGE_RESOLUTION|>--- conflicted
+++ resolved
@@ -1,4 +1,3 @@
-
 from flask import Blueprint, request, jsonify, current_app
 from models.user import User
 from models.expense import Expense
@@ -8,11 +7,7 @@
 import datetime
 import os
 from functools import wraps
-<<<<<<< HEAD
-from routes.budget_routes import build_summary  # ✅ import works with only user arg
-=======
 from routes.budget_routes import build_summary  # ✅ absolute import
->>>>>>> e2f17318
 
 # 🔹 CORS for this blueprint only
 from flask_cors import CORS
@@ -122,11 +117,7 @@
     except Exception as e:
         db.session.rollback()
         current_app.logger.exception("❌ Error in /auth/register: %s", e)
-<<<<<<< HEAD
         return jsonify({"error": str(e)}), 500
-=======
-        return jsonify({"error": "Server error while registering user"}), 500
->>>>>>> e2f17318
 
 
 @auth_bp.route("/login", methods=["POST"])
@@ -150,12 +141,8 @@
         access_token = generate_token(user.id, expires_in_hours=1)    # short-lived
         refresh_token = generate_token(user.id, expires_in_hours=24) # long-lived
 
-<<<<<<< HEAD
-        summary = build_summary(user)  # ✅ FIXED
-=======
         expenses = Expense.query.filter_by(user_id=user.id).all()
         summary = build_summary(user, expenses)
->>>>>>> e2f17318
 
         return jsonify({
             "access_token": access_token,
@@ -170,11 +157,7 @@
 
     except Exception as e:
         current_app.logger.exception("❌ Error in /auth/login: %s", e)
-<<<<<<< HEAD
         return jsonify({"error": str(e)}), 500
-=======
-        return jsonify({"error": "Server error while logging in"}), 500
->>>>>>> e2f17318
 
 
 @auth_bp.route("/refresh", methods=["POST"])
@@ -203,11 +186,7 @@
         return jsonify({"error": "Invalid refresh token"}), 401
     except Exception as e:
         current_app.logger.exception("❌ Error in /auth/refresh: %s", e)
-<<<<<<< HEAD
         return jsonify({"error": str(e)}), 500
-=======
-        return jsonify({"error": "Server error while refreshing token"}), 500
->>>>>>> e2f17318
 
 
 # ================== USER PROFILE ==================
@@ -221,11 +200,7 @@
             return jsonify({"error": "Unauthorized access"}), 403
 
         expenses = Expense.query.filter_by(user_id=current_user.id).all()
-<<<<<<< HEAD
-        summary = build_summary(current_user)  # ✅ FIXED
-=======
         summary = build_summary(current_user, expenses)
->>>>>>> e2f17318
 
         return jsonify({
             "email": current_user.email,
@@ -246,8 +221,4 @@
 
     except Exception as e:
         current_app.logger.exception("❌ Error in /auth/user/<email>: %s", e)
-<<<<<<< HEAD
-        return jsonify({"error": str(e)}), 500
-=======
-        return jsonify({"error": "Server error while fetching user"}), 500
->>>>>>> e2f17318
+        return jsonify({"error": str(e)}), 500